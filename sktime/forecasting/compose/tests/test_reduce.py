--- conflicted
+++ resolved
@@ -806,30 +806,6 @@
     reason="run test only if reduce module has changed",
 )
 def test_recursive_reduction_with_X():
-<<<<<<< HEAD
-    """Test RecursiveReduction with exogenous inputs."""
-    X = np.array([[10, 20], [30, 40], [50, 60], [70, 80]])
-    y = np.array([1, 2, 3, 4]).reshape(-1, 1)
-
-    X_manual = np.hstack([y[:2], X[0:2]])
-
-    y_manual = np.array([3, 4])
-    lr = LinearRegression()
-
-    forecaster = RecursiveReductionForecaster(
-        LinearRegression(),
-        window_length=2,
-    )
-
-    fh = ForecastingHorizon([1], is_relative=True)
-    forecaster.fit(y, X=X, fh=fh)
-    lr.fit(X_manual, y_manual)
-
-    y_pred = forecaster.predict(X=X)
-    lr_pred = lr.predict([np.hstack([y[2:4], X[3:4]]).flatten()])
-
-    assert np.allclose(y_pred, lr_pred)
-=======
     """Test RecursiveReductionForecaster with exogenous variables"""
 
     y = pd.Series([1, 2, 3, 4], index=[0, 1, 2, 3])
@@ -861,7 +837,6 @@
     manual_pred = manual_lr.predict(manual_input)
 
     np.allclose(y_pred, manual_pred)
->>>>>>> deda6282
 
 
 @pytest.mark.skipif(
