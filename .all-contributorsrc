{
  "projectName": "sktime",
  "projectOwner": "sktime",
  "repoType": "github",
  "repoHost": "https://github.com",
  "commitConvention": "none",
  "files": [
    "CONTRIBUTORS.md"
  ],
  "imageSize": 100,
  "contributorsPerLine": 9,
  "contributorsSortAlphabetically": true,
  "badgeTemplate": "[![All Contributors](https://img.shields.io/badge/all_contributors-<%= contributors.length %>-orange.svg)](#contributors)",
  "skipCi": true,
  "contributors": [
    {
      "login": "fkiraly",
      "name": "Franz Kiraly",
      "avatar_url": "https://avatars1.githubusercontent.com/u/7985502?v=4",
      "profile": "https://github.com/fkiraly",
      "contributions": [
        "blog",
        "bug",
        "business",
        "code",
        "doc",
        "design",
        "eventOrganizing",
        "example",
        "financial",
        "fundingFinding",
        "ideas",
        "maintenance",
        "mentoring",
        "projectManagement",
        "question",
        "review",
        "talk",
        "test",
        "tutorial",
        "video"
      ]
    },
    {
      "login": "sajaysurya",
      "name": "Sajaysurya Ganesh",
      "avatar_url": "https://avatars2.githubusercontent.com/u/25329624?v=4",
      "profile": "https://sajay.online",
      "contributions": [
        "code",
        "doc",
        "design",
        "example",
        "ideas",
        "test",
        "tutorial"
      ]
    },
    {
      "login": "Tomiiwa",
      "name": "Ireoluwatomiwa",
      "avatar_url": "https://avatars.githubusercontent.com/u/61966277?v=4",
      "profile": "https://www.linkedin.com/in/ireoluwatomiwa-sanusi/",
      "contributions": [
        "doc"
      ]
    },
    {
      "login": "TonyBagnall",
      "name": "Tony Bagnall",
      "avatar_url": "https://avatars1.githubusercontent.com/u/9594042?v=4",
      "profile": "http://www.timeseriesclassification.com",
      "contributions": [
        "code",
        "business",
        "doc",
        "design",
        "eventOrganizing",
        "fundingFinding",
        "ideas",
        "projectManagement",
        "question",
        "review",
        "talk",
        "data"
      ]
    },
    {
      "login": "jasonlines",
      "name": "Jason Lines",
      "avatar_url": "https://avatars1.githubusercontent.com/u/38794632?v=4",
      "profile": "http://www.timeseriesclassification.com",
      "contributions": [
        "code",
        "business",
        "doc",
        "design",
        "eventOrganizing",
        "fundingFinding",
        "ideas",
        "projectManagement",
        "question",
        "review",
        "talk",
        "example"
      ]
    },
    {
      "login": "mloning",
      "name": "Markus Löning",
      "avatar_url": "https://avatars3.githubusercontent.com/u/21020482?v=4",
      "profile": "https://github.com/mloning",
      "contributions": [
        "code",
        "test",
        "maintenance",
        "platform",
        "review",
        "infra",
        "example",
        "bug",
        "tutorial",
        "business",
        "doc",
        "design",
        "eventOrganizing",
        "fundingFinding",
        "ideas",
        "projectManagement",
        "question",
        "talk",
        "mentoring",
        "video"
      ]
    },
    {
      "login": "goastler",
      "name": "George Oastler",
      "avatar_url": "https://avatars0.githubusercontent.com/u/7059456?v=4",
      "profile": "https://github.com/goastler",
      "contributions": [
        "code",
        "test",
        "platform",
        "example",
        "doc"
      ]
    },
    {
      "login": "ViktorKaz",
      "name": "ViktorKaz",
      "avatar_url": "https://avatars0.githubusercontent.com/u/33499138?v=4",
      "profile": "https://github.com/ViktorKaz",
      "contributions": [
        "code",
        "doc",
        "design"
      ]
    },
    {
      "login": "MatthewMiddlehurst",
      "name": "Matthew Middlehurst",
      "avatar_url": "https://avatars0.githubusercontent.com/u/25731235?v=4",
      "profile": "http://www.timeseriesclassification.com",
      "contributions": [
        "code",
        "doc",
        "test",
        "tutorial",
        "review",
        "bug"
      ]
    },
    {
      "login": "miraep8",
      "name": "Mirae Parker",
      "avatar_url": "https://avatars.githubusercontent.com/u/10511777?s=400&u=10a774fd4be767fa3b23a82a98bbfe102c17f0f3&v=4",
      "profile": "https://github.com/miraep8",
      "contributions": [
        "code",
        "test"
      ]
    },
    {
      "login": "jesellier",
      "name": "jesellier",
      "avatar_url": "https://avatars0.githubusercontent.com/u/51952076?v=4",
      "profile": "https://github.com/jesellier",
      "contributions": [
        "code"
      ]
    },
    {
      "login": "James-Large",
      "name": "James Large",
      "avatar_url": "https://avatars0.githubusercontent.com/u/44509982?v=4",
      "profile": "http://www.timeseriesclassification.com/",
      "contributions": [
        "code",
        "doc",
        "test",
        "infra",
        "maintenance"
      ]
    },
    {
      "login": "achieveordie",
      "name": "Sagar Mishra",
      "avatar_url": "https://avatars.githubusercontent.com/u/54197164?v=4",
      "profile": "https://github.com/achieveordie",
      "contributions": [
        "bug",
        "code",
        "ideas",
        "projectManagement",
        "test"
      ]
    },
    {
      "login": "simone-pignotti",
      "name": "simone-pignotti",
      "avatar_url": "https://avatars1.githubusercontent.com/u/44410066?v=4",
      "profile": "https://github.com/simone-pignotti",
      "contributions": [
        "code",
        "bug"
      ]
    },
    {
      "login": "ClaudiaSanches",
      "name": "ClaudiaSanches",
      "avatar_url": "https://avatars3.githubusercontent.com/u/28742178?v=4",
      "profile": "https://github.com/ClaudiaSanches",
      "contributions": [
        "code",
        "test"
      ]
    },
    {
      "login": "aa25desh",
      "name": "aa25desh",
      "avatar_url": "https://avatars1.githubusercontent.com/u/29518290?v=4",
      "profile": "https://github.com/aa25desh",
      "contributions": [
        "code",
        "bug"
      ]
    },
    {
      "login": "matteogales",
      "name": "matteogales",
      "avatar_url": "https://avatars0.githubusercontent.com/u/9269326?v=4",
      "profile": "https://github.com/matteogales",
      "contributions": [
        "code",
        "design",
        "ideas"
      ]
    },
    {
      "login": "prockenschaub",
      "name": "Patrick Rockenschaub",
      "avatar_url": "https://avatars0.githubusercontent.com/u/15381732?v=4",
      "profile": "https://github.com/prockenschaub",
      "contributions": [
        "code",
        "design",
        "ideas",
        "test"
      ]
    },
    {
      "login": "dasgupsa",
      "name": "Saurabh Dasgupta",
      "avatar_url": "https://avatars2.githubusercontent.com/u/10398956?v=4",
      "profile": "https://github.com/dasgupsa",
      "contributions": [
        "code"
      ]
    },
    {
      "login": "angus924",
      "name": "Angus Dempster",
      "avatar_url": "https://avatars0.githubusercontent.com/u/55837131?v=4",
      "profile": "https://github.com/angus924",
      "contributions": [
        "code",
        "test",
        "tutorial"
      ]
    },
    {
      "login": "vnicholson1",
      "name": "Vincent Nicholson",
      "profile": "https://github.com/vnicholson1",
      "contributions": [
        "code"
      ]
    },
    {
      "login": "lnthach",
      "name": "Thach Le Nguyen",
      "avatar_url": "https://avatars0.githubusercontent.com/u/7788363?v=4",
      "profile": "https://github.com/lnthach",
      "contributions": [
        "code",
        "test"
      ]
    },
    {
      "login": "Ayushmaanseth",
      "name": "Ayushmaan Seth",
      "avatar_url": "https://avatars1.githubusercontent.com/u/29939762?v=4",
      "profile": "https://www.linkedin.com/in/ayushmaan-seth-4a96364a/",
      "contributions": [
        "code",
        "review",
        "test",
        "doc",
        "eventOrganizing",
        "tutorial"
      ]
    },
    {
      "login": "Riyabelle25",
      "name": "Riya Elizabeth John",
      "avatar_url": "https://avatars.githubusercontent.com/u/55790848?v=4",
      "contributions": [
        "code"
      ]
    },
    {
      "login": "ninfueng",
      "name": "Ninnart Fuengfusin",
      "avatar_url": "https://avatars2.githubusercontent.com/u/28499769?v=4",
      "profile": "https://github.com/ninfueng",
      "contributions": [
        "code"
      ]
    },
    {
      "login": "big-o",
      "name": "big-o",
      "avatar_url": "https://avatars1.githubusercontent.com/u/1134151?v=4",
      "profile": "https://github.com/big-o",
      "contributions": [
        "code",
        "test",
        "design",
        "ideas",
        "review",
        "tutorial",
        "mentoring"
      ]
    },
    {
      "login": "Kludex",
      "name": "Marcelo Trylesinski",
      "avatar_url": "https://avatars3.githubusercontent.com/u/7353520?v=4",
      "profile": "http://marcelotryle.com",
      "contributions": [
        "doc"
      ]
    },
    {
      "login": "oleskiewicz",
      "name": "oleskiewicz",
      "avatar_url": "https://avatars1.githubusercontent.com/u/5682158?v=4",
      "profile": "https://github.com/oleskiewicz",
      "contributions": [
        "code",
        "doc",
        "test"
      ]
    },
    {
      "login": "dguijo",
      "name": "David Guijo Rubio",
      "avatar_url": "https://avatars1.githubusercontent.com/u/47889499?v=4",
      "profile": "http://www.uco.es/grupos/ayrna/index.php/es/publicaciones/articulos?publications_view_all=1&theses_view_all=0&projects_view_all=0&task=show&view=member&id=22",
      "contributions": [
        "code",
        "ideas"
      ]
    },
    {
      "login": "HYang1996",
      "name": "HYang1996",
      "avatar_url": "https://avatars0.githubusercontent.com/u/44179303?v=4",
      "profile": "https://github.com/HYang1996",
      "contributions": [
        "code",
        "test",
        "doc",
        "tutorial"
      ]
    },
    {
      "login": "Mo-Saif",
      "name": "Mohammed Saif Kazamel",
      "avatar_url": "https://avatars0.githubusercontent.com/u/27867617?v=4",
      "profile": "https://mo-saif.github.io/",
      "contributions": [
        "bug"
      ]
    },
    {
      "login": "abandus",
      "name": "abandus",
      "avatar_url": "https://avatars2.githubusercontent.com/u/46486474?v=4",
      "profile": "https://github.com/abandus",
      "contributions": [
        "ideas",
        "code"
      ]
    },
    {
      "login": "Pangoraw",
      "name": "Paul",
      "avatar_url": "https://avatars1.githubusercontent.com/u/9824244?v=4",
      "profile": "https://ber.gp",
      "contributions": [
        "doc"
      ]
    },
    {
      "login": "vedazeren",
      "name": "vedazeren",
      "avatar_url": "https://avatars3.githubusercontent.com/u/63582874?v=4",
      "profile": "https://github.com/vedazeren",
      "contributions": [
        "code",
        "test"
      ]
    },
    {
      "login": "hiqbal2",
      "name": "hiqbal2",
      "avatar_url": "https://avatars3.githubusercontent.com/u/10302415?v=4",
      "profile": "https://github.com/hiqbal2",
      "contributions": [
        "doc"
      ]
    },
    {
      "login": "btrtts",
      "name": "btrtts",
      "avatar_url": "https://avatars3.githubusercontent.com/u/66252156?v=4",
      "profile": "https://github.com/btrtts",
      "contributions": [
        "doc"
      ]
    },
    {
      "login": "marielledado",
      "name": "Marielle",
      "avatar_url": "https://avatars2.githubusercontent.com/u/13499809?v=4",
      "profile": "https://twitter.com/marielli",
      "contributions": [
        "doc",
        "code",
        "ideas"
      ]
    },
    {
      "login": "Cheukting",
      "name": "Cheuk Ting Ho",
      "avatar_url": "https://avatars1.githubusercontent.com/u/28761465?v=4",
      "profile": "http://cheuk.dev",
      "contributions": [
        "code"
      ]
    },
    {
      "login": "sophijka",
      "name": "sophijka",
      "avatar_url": "https://avatars2.githubusercontent.com/u/47450591?v=4",
      "profile": "https://github.com/sophijka",
      "contributions": [
        "doc",
        "maintenance"
      ]
    },
    {
      "login": "Quaterion",
      "name": "Quaterion",
      "avatar_url": "https://avatars2.githubusercontent.com/u/23200273?v=4",
      "profile": "https://github.com/Quaterion",
      "contributions": [
        "bug"
      ]
    },
    {
      "login": "Arnau",
      "name": "Arnau",
      "avatar_url": "https://avatars.githubusercontent.com/u/38285979?s=400&u=8bdd0021cb5bae47ba5bd69c355c694dc3090f5e&v=4",
      "profile": "https://www.linkedin.com/in/arnau-jim%C3%A9nez-castany-b2ba2597/",
      "contributions": [
        "code"
      ]
    },
    {
      "login": "ABostrom",
      "name": "Aaron Bostrom",
      "avatar_url": "https://avatars0.githubusercontent.com/u/9571933?v=4",
      "profile": "https://github.com/ABostrom",
      "contributions": [
        "code",
        "doc",
        "test",
        "mentoring"
      ]
    },
    {
      "login": "BandaSaiTejaReddy",
      "name": "BANDASAITEJAREDDY",
      "avatar_url": "https://avatars0.githubusercontent.com/u/31387911?v=4",
      "profile": "https://github.com/BandaSaiTejaReddy",
      "contributions": [
        "code",
        "doc"
      ]
    },
    {
      "login": "lynnssi",
      "name": "Alexandra Amidon",
      "avatar_url": "https://avatars2.githubusercontent.com/u/17050655?v=4",
      "profile": "https://medium.com/@alexandra.amidon",
      "contributions": [
        "blog",
        "doc",
        "ideas"
      ]
    },
    {
      "login": "chizzi25",
      "name": "chizzi25",
      "avatar_url": "https://avatars3.githubusercontent.com/u/67911243?v=4",
      "profile": "https://github.com/chizzi25",
      "contributions": [
        "blog"
      ]
    },
    {
      "login": "Piyush1729",
      "name": "Piyush Gade",
      "avatar_url": "https://avatars2.githubusercontent.com/u/64950012?v=4",
      "profile": "https://github.com/Piyush1729",
      "contributions": [
        "code",
        "review"
      ]
    },
    {
      "login": "sri1419",
      "name": "sri1419",
      "avatar_url": "https://avatars2.githubusercontent.com/u/65078278?v=4",
      "profile": "https://github.com/sri1419",
      "contributions": [
        "code"
      ]
    },
    {
      "login": "patrickzib",
      "name": "Patrick Schäfer",
      "avatar_url": "https://avatars0.githubusercontent.com/u/7783034?v=4",
      "profile": "http://www2.informatik.hu-berlin.de/~schaefpa/",
      "contributions": [
        "code",
        "tutorial"
      ]
    },
    {
      "login": "ermshaua",
      "name": "Arik Ermshaus",
      "avatar_url": "https://avatars.githubusercontent.com/u/23294512?v=4",
      "profile": "https://github.com/ermshaua/",
      "contributions": [
        "code"
      ]
    },
    {
      "login": "akanz1",
      "name": "Andreas Kanz",
      "avatar_url": "https://avatars3.githubusercontent.com/u/51492342?v=4",
      "profile": "https://github.com/akanz1",
      "contributions": [
        "tutorial"
      ]
    },
    {
      "login": "brettkoonce",
      "name": "brett koonce",
      "avatar_url": "https://avatars2.githubusercontent.com/u/11281814?v=4",
      "profile": "https://github.com/brettkoonce",
      "contributions": [
        "doc"
      ]
    },
    {
      "login": "alwinw",
      "name": "Alwin",
      "avatar_url": "https://avatars3.githubusercontent.com/u/16846521?v=4",
      "profile": "https://github.com/alwinw",
      "contributions": [
        "doc",
        "code",
        "maintenance"
      ]
    },
    {
      "login": "kkoziara",
      "name": "kkoziara",
      "avatar_url": "https://avatars1.githubusercontent.com/u/4346849?v=4",
      "profile": "https://github.com/kkoziara",
      "contributions": [
        "code",
        "bug"
      ]
    },
    {
      "login": "evanmiller29",
      "name": "Evan Miller",
      "avatar_url": "https://avatars2.githubusercontent.com/u/8062590?v=4",
      "profile": "https://github.com/evanmiller29",
      "contributions": [
        "tutorial"
      ]
    },
    {
      "login": "krumeto",
      "name": "Krum Arnaudov",
      "avatar_url": "https://avatars3.githubusercontent.com/u/11272436?v=4",
      "profile": "https://github.com/krumeto",
      "contributions": [
        "bug",
        "code"
      ]
    },
    {
      "login": "martinagvilas",
      "name": "Martina G. Vilas",
      "avatar_url": "https://avatars2.githubusercontent.com/u/37339384?v=4",
      "profile": "https://github.com/martinagvilas",
      "contributions": [
        "review",
        "ideas"
      ]
    },
    {
      "login": "Emiliathewolf",
      "name": "Emilia Rose",
      "avatar_url": "https://avatars2.githubusercontent.com/u/22026218?v=4",
      "profile": "https://github.com/Emiliathewolf",
      "contributions": [
        "code",
        "test"
      ]
    },
    {
      "login": "AidenRushbrooke",
      "name": "AidenRushbrooke",
      "avatar_url": "https://avatars0.githubusercontent.com/u/72034940?v=4",
      "profile": "https://github.com/AidenRushbrooke",
      "contributions": [
        "code",
        "test"
      ]
    },
    {
      "login": "whackteachers",
      "name": "Jason Pong",
      "avatar_url": "https://avatars0.githubusercontent.com/u/33785383?v=4",
      "profile": "https://github.com/whackteachers",
      "contributions": [
        "code",
        "test"
      ]
    },
    {
      "login": "magittan",
      "name": "William Zheng",
      "avatar_url": "https://avatars0.githubusercontent.com/u/14024202?v=4",
      "profile": "https://github.com/magittan",
      "contributions": [
        "code",
        "test"
      ]
    },
    {
      "login": "huayicodes",
      "name": "Huayi Wei",
      "avatar_url": "https://avatars3.githubusercontent.com/u/22870735?v=4",
      "profile": "https://www.linkedin.com/in/huayiwei/",
      "contributions": [
        "tutorial"
      ]
    },
    {
      "login": "Multivin12",
      "name": "Multivin12",
      "avatar_url": "https://avatars3.githubusercontent.com/u/36476633?v=4",
      "profile": "https://github.com/Multivin12",
      "contributions": [
        "code",
        "test"
      ]
    },
    {
      "login": "davidbp",
      "name": "David Buchaca Prats",
      "avatar_url": "https://avatars3.githubusercontent.com/u/4223580?v=4",
      "profile": "https://github.com/davidbp",
      "contributions": [
        "code"
      ]
    },
    {
      "login": "SebasKoel",
      "name": "Sebastiaan Koel",
      "avatar_url": "https://avatars3.githubusercontent.com/u/66252156?v=4",
      "profile": "https://github.com/SebasKoel",
      "contributions": [
        "code",
        "doc"
      ]
    },
    {
      "login": "MarcoGorelli",
      "name": "Marco Gorelli",
      "avatar_url": "https://avatars2.githubusercontent.com/u/33491632?v=4",
      "profile": "https://github.com/MarcoGorelli",
      "contributions": [
        "infra"
      ]
    },
    {
      "login": "DmitriyValetov",
      "name": "Dmitriy Valetov",
      "avatar_url": "https://avatars0.githubusercontent.com/u/27976850?v=4",
      "profile": "https://github.com/DmitriyValetov",
      "contributions": [
        "code",
        "tutorial"
      ]
    },
    {
      "login": "vollmersj",
      "name": "vollmersj",
      "avatar_url": "https://avatars2.githubusercontent.com/u/12613127?v=4",
      "profile": "https://github.com/vollmersj",
      "contributions": [
        "doc"
      ]
    },
    {
      "login": "MichalChromcak",
      "name": "Michal Chromcak",
      "avatar_url": "https://avatars1.githubusercontent.com/u/12393430?v=4",
      "profile": "https://github.com/MichalChromcak",
      "contributions": [
        "code",
        "doc",
        "test",
        "tutorial"
      ]
    },
    {
      "login": "bmurdata",
      "name": "Brian Murphy",
      "avatar_url": "https://avatars2.githubusercontent.com/u/32182553?v=4",
      "profile": "https://bmurphyportfolio.netlify.com/",
      "contributions": [
        "doc"
      ]
    },
    {
      "login": "raishubham1",
      "name": "raishubham1",
      "avatar_url": "https://avatars3.githubusercontent.com/u/29356417?v=4",
      "profile": "https://github.com/raishubham1",
      "contributions": [
        "doc"
      ]
    },
    {
      "login": "ngupta23",
      "name": "Nikhil Gupta",
      "avatar_url": "https://avatars0.githubusercontent.com/u/33585645?v=4",
      "profile": "https://github.com/ngupta23",
      "contributions": [
        "code",
        "bug",
        "doc"
      ]
    },
    {
      "login": "aiwalter",
      "name": "Martin Walter",
      "avatar_url": "https://avatars0.githubusercontent.com/u/29627036?v=4",
      "profile": "https://www.linkedin.com/in/martin-walter-1a33b3114/",
      "contributions": [
        "code",
        "bug",
        "projectManagement",
        "fundingFinding",
        "mentoring",
        "ideas",
        "design",
        "review",
        "doc",
        "talk"
      ]
    },
    {
      "login": "afzal442",
      "name": "Afzal Ansari",
      "avatar_url": "https://avatars0.githubusercontent.com/u/11625672?v=4",
      "profile": "https://github.com/afzal442",
      "contributions": [
        "code",
        "doc"
      ]
    },
    {
      "login": "gracewgao",
      "name": "Grace Gao",
      "avatar_url": "https://avatars0.githubusercontent.com/u/38268331?v=4",
      "profile": "https://www.linkedin.com/in/gracewgao/",
      "contributions": [
        "code",
        "bug"
      ]
    },
    {
      "login": "utsavcoding",
      "name": "Utsav Kumar Tiwari",
      "avatar_url": "https://avatars3.githubusercontent.com/u/55446385?v=4",
      "profile": "https://github.com/utsavcoding",
      "contributions": [
        "code",
        "doc"
      ]
    },
    {
      "login": "tch",
      "name": "Tomasz Chodakowski",
      "avatar_url": "https://avatars3.githubusercontent.com/u/184076?v=4",
      "profile": "https://github.com/tch",
      "contributions": [
        "code",
        "doc",
        "bug"
      ]
    },
    {
      "login": "koralturkk",
      "name": "Kutay Koralturk",
      "avatar_url": "https://avatars2.githubusercontent.com/u/18037789?s=460&v=4",
      "profile": "https://github.com/koralturkk",
      "contributions": [
        "code",
        "bug"
      ]
    },
    {
      "login": "vnmabus",
      "name": "Carlos Ramos Carreño",
      "avatar_url": "https://avatars1.githubusercontent.com/u/2364173?v=4",
      "profile": "https://github.com/vnmabus",
      "contributions": [
        "doc"
      ]
    },
    {
      "login": "lpantano",
      "name": "Lorena Pantano",
      "avatar_url": "https://avatars2.githubusercontent.com/u/1621788?v=4",
      "profile": "http://lpantano.github.io/",
      "contributions": [
        "ideas"
      ]
    },
    {
      "login": "KirstieJane",
      "name": "Kirstie Whitaker",
      "avatar_url": "https://avatars1.githubusercontent.com/u/3626306?v=4",
      "profile": "https://whitakerlab.github.io/",
      "contributions": [
        "ideas",
        "fundingFinding"
      ]
    },
    {
      "login": "juanitorduz",
      "name": "Juan Orduz",
      "avatar_url": "https://avatars1.githubusercontent.com/u/22996444?v=4",
      "profile": "https://juanitorduz.github.io/",
      "contributions": [
        "tutorial",
        "doc"
      ]
    },
    {
      "login": "Prtm2110",
      "name": "Pratham Hole",
      "avatar_url": "https://avatars.githubusercontent.com/u/139000226?s=400&u=a2ef29514ad2780d1263ba9d724898132c8d18fb&v=4",
      "profile": "https://github.com/Prtm2110",
      "contributions": [
        "maintenance"
      ]
    },
    {
      "login": "dhirschfeld",
      "name": "Dave Hirschfeld",
      "avatar_url": "https://avatars1.githubusercontent.com/u/881019?v=4",
      "profile": "https://dhirschfeld.github.io/",
      "contributions": [
        "infra"
      ]
    },
    {
      "login": "xuyxu",
      "name": "Yi-Xuan Xu",
      "avatar_url": "https://avatars2.githubusercontent.com/u/22359569?v=4",
      "profile": "https://github.com/xuyxu",
      "contributions": [
        "code",
        "test",
        "maintenance",
        "doc"
      ]
    },
    {
      "login": "vincent-nich12",
      "name": "vincent-nich12",
      "avatar_url": "https://avatars3.githubusercontent.com/u/36476633?v=4",
      "profile": "https://github.com/vincent-nich12",
      "contributions": [
        "code"
      ]
    },
    {
      "login": "hamzahiqb",
      "name": "hamzahiqb",
      "avatar_url": "https://avatars3.githubusercontent.com/u/10302415?v=4",
      "profile": "https://github.com/hamzahiqb",
      "contributions": [
        "infra"
      ]
    },
    {
      "login": "Hephaest",
      "name": "Miao Cai",
      "avatar_url": "https://avatars2.githubusercontent.com/u/37981444?v=4",
      "profile": "https://github.com/Hephaest",
      "contributions": [
        "bug",
        "code"
      ]
    },
    {
      "login": "RNKuhns",
      "name": "Ryan Kuhns",
      "avatar_url": "https://avatars0.githubusercontent.com/u/26907244?v=4",
      "profile": "https://github.com/rnkuhns",
      "contributions": [
        "code",
        "doc",
        "tutorial",
        "example",
        "ideas",
        "review",
        "test"
      ]
    },
    {
      "login": "pabworks",
      "name": "pabworks",
      "avatar_url": "https://avatars.githubusercontent.com/u/32725127?v=4",
      "profile": "https://github.com/pabworks",
      "contributions": [
        "code",
        "test"
      ]
    },
    {
      "login": "ayan-biswas0412",
      "name": "AYAN BISWAS",
      "avatar_url": "https://avatars.githubusercontent.com/u/52851184?v=4",
      "profile": "https://github.com/ayan-biswas0412",
      "contributions": [
        "code"
      ]
    },
    {
      "login": "Lovkush-A",
      "name": "Lovkush",
      "avatar_url": "https://avatars.githubusercontent.com/u/25344832?v=4",
      "profile": "https://github.com/Lovkush-A",
      "contributions": [
        "code",
        "test",
        "ideas",
        "mentoring",
        "projectManagement"
      ]
    },
    {
      "login": "luiszugasti",
      "name": "Luis Zugasti",
      "avatar_url": "https://avatars.githubusercontent.com/u/11198457?s=460&u=0645b72683e491824aca16db9702f1d3eb990389&v=4",
      "profile": "https://github.com/luiszugasti",
      "contributions": [
        "doc"
      ]
    },
    {
      "login": "kanand77",
      "name": "Kavin Anand",
      "avatar_url": "https://avatars.githubusercontent.com/kanand77",
      "profile": "https://github.com/kanand77",
      "contributions": [
        "doc"
      ]
    },
    {
      "login": "dsherry",
      "name": "Dylan Sherry",
      "avatar_url": "https://avatars.githubusercontent.com/dsherry",
      "profile": "https://github.com/dsherry",
      "contributions": [
        "infra"
      ]
    },
    {
      "login": "kachayev",
      "name": "Oleksii Kachaiev",
      "avatar_url": "https://avatars.githubusercontent.com/u/485647?v=4",
      "profile": "https://github.com/kachayev",
      "contributions": [
        "code",
        "test"
      ]
    },
    {
      "login": "Ifeanyi30",
      "name": "Ifeanyi30",
      "avatar_url": "https://avatars.githubusercontent.com/u/49926145?v=4",
      "profile": "https://github.com/Ifeanyi30",
      "contributions": [
        "code"
      ]
    },
    {
      "login": "jschemm",
      "name": "jschemm",
      "avatar_url": "https://avatars.githubusercontent.com/u/81151346?v=4",
      "profile": "https://github.com/jschemm",
      "contributions": [
        "code"
      ]
    },
    {
      "login": "aaronreidsmith",
      "name": "Aaron Smith",
      "avatar_url": "https://avatars.githubusercontent.com/u/21350310?v=4",
      "profile": "https://github.com/aaronreidsmith",
      "contributions": [
        "code"
      ]
    },
    {
      "login": "ltsaprounis",
      "name": "Leonidas Tsaprounis",
      "avatar_url": "https://avatars.githubusercontent.com/u/64217214?v=4",
      "profile": "https://github.com/ltsaprounis",
      "contributions": [
        "code",
        "bug",
        "mentoring",
        "review"
      ]
    },
    {
      "login": "chernika158",
      "name": "Galina Chernikova",
      "avatar_url": "https://avatars.githubusercontent.com/u/43787741?s=400&v=4",
      "profile": "https://github.com/chernika158",
      "contributions": [
        "code"
      ]
    },
    {
      "login": "GuzalBulatova",
      "name": "Guzal Bulatova",
      "avatar_url": "https://avatars.githubusercontent.com/GuzalBulatova",
      "profile": "https://github.com/GuzalBulatova",
      "contributions": [
        "bug",
        "code",
        "eventOrganizing",
        "mentoring",
        "projectManagement",
        "review",
        "test"
      ]
    },
    {
      "login": "satya-pattnaik",
      "name": "Satya Prakash Pattnaik",
      "avatar_url": "https://avatars.githubusercontent.com/u/22102468?v=4",
      "profile": "https://www.linkedin.com/in/satya-pattnaik-77a430144/",
      "contributions": [
        "doc"
      ]
    },
    {
      "login": "yashlamba",
      "name": "Yash Lamba",
      "avatar_url": "https://avatars.githubusercontent.com/u/44164398?v=4",
      "profile": "https://github.com/yashlamba",
      "contributions": [
        "code"
      ]
    },
    {
      "login": "ckastner",
      "name": "Christian Kastner",
      "avatar_url": "https://avatars.githubusercontent.com/u/15859947?v=4",
      "profile": "https://github.com/ckastner",
      "contributions": [
        "code",
        "bug"
      ]
    },
    {
      "login": "tombh",
      "name": "Thomas Buckley-Houston",
      "avatar_url": "https://avatars.githubusercontent.com/u/160835?s=80&v=4",
      "profile": "https://github.com/tombh",
      "contributions": [
        "bug"
      ]
    },
    {
      "login": "julramos",
      "name": "Juliana",
      "avatar_url": "https://avatars.githubusercontent.com/u/19613567?v=4",
      "profile": "https://www.linkedin.com/in/julianarn/",
      "contributions": [
        "code"
      ]
    },
    {
      "login": "SveaMeyer13",
      "name": "Svea Marie Meyer",
      "avatar_url": "https://avatars.githubusercontent.com/u/46671894?v=4",
      "profile": "https://github.com/SveaMeyer13",
      "contributions": [
        "doc",
        "code"
      ]
    },
    {
      "login": "Flix6x",
      "name": "Felix Claessen",
      "avatar_url": "https://avatars.githubusercontent.com/u/30658763?v=4",
      "profile": "https://github.com/flix6x",
      "contributions": [
        "code",
        "doc",
        "test",
        "bug"
      ]
    },
    {
      "login": "thayeylolu",
      "name": "Taiwo Owoseni",
      "avatar_url": "https://avatars.githubusercontent.com/u/13348874?v=4",
      "profile": "https://thayeylolu.github.io/portfolio/",
      "contributions": [
        "code"
      ]
    },
    {
      "login": "jambo6",
      "name": "James Morrill",
      "avatar_url": "https://https://avatars.githubusercontent.com/jambo6",
      "profile": "https://github.com/jambo6",
      "contributions": [
        "code"
      ]
    },
    {
      "login": "Dbhasin1",
      "name": "Drishti Bhasin ",
      "avatar_url": "https://avatars.githubusercontent.com/u/56479884?v=4",
      "profile": "https://github.com/Dbhasin1",
      "contributions": [
        "code"
      ]
    },
    {
      "login": "Yard1",
      "name": "Antoni Baum",
      "avatar_url": "https://avatars.githubusercontent.com/u/10364161?v=4",
      "profile": "https://www.linkedin.com/in/yard1/",
      "contributions": [
        "code"
      ]
    },
    {
      "login": "ltoniazzi",
      "name": "Lorenzo Toniazzi",
      "avatar_url": "https://avatars.githubusercontent.com/u/61414566",
      "profile": "https://github.com/ltoniazzi",
      "contributions": [
        "code"
      ]
    },
    {
      "login": "freddyaboulton",
      "name": "Freddy A Boulton",
      "avatar_url": "https://avatars.githubusercontent.com/u/41651716?v=4",
      "profile": "https://github.com/freddyaboulton",
      "contributions": [
        "infra",
        "test"
      ]
    },
    {
      "login": "Riyabelle25",
      "name": "Riya Elizabeth John",
      "avatar_url": "https://avatars.githubusercontent.com/u/55790848?v=4",
      "profile": "https://github.com/Riyabelle25",
      "contributions": [
        "code",
        "test",
        "doc"
      ]
    },
    {
      "login": "chrisholder",
      "name": "chrisholder",
      "avatar_url": "https://avatars.githubusercontent.com/u/4674372?v=4",
      "profile": "https://github.com/chrisholder",
      "contributions": [
        "code",
        "test",
        "doc",
        "design",
        "example"
      ]
    },
    {
      "login": "moradabaz",
      "name": "Morad :)",
      "avatar_url": "https://avatars.githubusercontent.com/u/29915156?v=4",
      "profile": "https://moradabaz.github.io/",
      "contributions": [
        "code",
        "test",
        "doc"
      ]
    },
    {
      "login": "bilal-196",
      "name": "Ahmed Bilal",
      "avatar_url": "https://avatars.githubusercontent.com/u/74570044?v=4",
      "profile": "https://github.com/bilal-196",
      "contributions": [
        "doc"
      ]
    },
    {
      "login": "victordremov",
      "name": "Viktor Dremov",
      "avatar_url": "https://avatars.githubusercontent.com/u/32140716",
      "profile": "https://github.com/victordremov",
      "contributions": [
        "code"
      ]
    },
    {
      "login": "corvusrabus",
      "name": "Corvin Paul",
      "avatar_url": "https://lh3.googleusercontent.com/zMvwkuxyIsRN1I0-HLojbcbbHaERXa-b9eztZ23z_C2m7cXdMiU4z36ekS5-cgBmikPhZA=w1280",
      "profile": "https://sites.google.com/view/corvinpaul/",
      "contributions": [
        "doc"
      ]
    },
    {
      "login": "xloem",
      "name": "patiently pending world peace",
      "profile": "https://github.com/xloem",
      "contributions": [
        "code"
      ]
    },
    {
      "login": "AreloTanoh",
      "name": "Arelo Tanoh",
      "avatar_url": "https://avatars.githubusercontent.com/AreloTanoh",
      "profile": "https://github.com/AreloTanoh",
      "contributions": [
        "doc"
      ]
    },
    {
      "login": "pul95",
      "name": "Pulkit Verma",
      "avatar_url": "https://avatars.githubusercontent.com/pul95",
      "profile": "https://github.com/pul95",
      "contributions": [
        "doc"
      ]
    },
    {
      "login": "IlyasMoutawwakil",
      "name": "Ilyas Moutawwakil",
      "avatar_url": "https://avatars.githubusercontent.com/IlyasMoutawwakil",
      "profile": "https://github.com/IlyasMoutawwakil",
      "contributions": [
        "code",
        "doc"
      ]
    },
    {
      "login": "mathco-wf",
      "name": "TheMathcompay Widget Factory Team",
      "avatar_url": "https://avatars.githubusercontent.com/mathco-wf",
      "profile": "https://github.com/mathco-wf",
      "contributions": [
        "doc"
      ]
    },
    {
      "login": "BINAYKUMAR943",
      "name": "Binay Kumar",
      "avatar_url": "https://avatars.githubusercontent.com/u/38756834?v=4",
      "profile": "https://github.com/BINAYKUMAR943",
      "contributions": [
        "code",
        "doc",
        "test"
      ]
    },
    {
      "login": "ronnie-llamado",
      "name": "Ronnie Llamado",
      "avatar_url": "https://avatars.githubusercontent.com/ronnie-llamado",
      "profile": "https://github.com/ronnie-llamado",
      "contributions": [
        "doc"
      ]
    },
    {
      "login": "bobbys-dev",
      "name": "bobbys",
      "avatar_url": "https://avatars.githubusercontent.com/bobbys-dev",
      "profile": "https://github.com/bobbys-dev",
      "contributions": [
        "code"
      ]
    },
    {
      "login": "yairbeer",
      "name": "Yair Beer",
      "avatar_url": "https://avatars.githubusercontent.com/yairbeer",
      "profile": "https://github.com/yairbeer",
      "contributions": [
        "code"
      ]
    },
    {
      "login": "boukepostma",
      "name": "Bouke Postma",
      "avatar_url": "https://avatars.githubusercontent.com/boukepostma",
      "profile": "https://github.com/boukepostma",
      "contributions": [
        "code",
        "bug",
        "ideas"
      ]
    },
    {
      "login": "Aparna-Sakshi",
      "name": "Aparna Sakshi",
      "avatar_url": "https://avatars.githubusercontent.com/u/44149689?v=4",
      "profile": "https://aparna-sakshi.github.io/",
      "contributions": [
        "code"
      ]
    },
    {
      "login": "eyalshafran",
      "name": "Eyal Shafran",
      "avatar_url": "https://avatars.githubusercontent.com/u/16999574?v=4",
      "profile": "https://github.com/eyalshafran",
      "contributions": [
        "code"
      ]
    },
    {
      "login": "tensorflow-as-tf",
      "name": "tensorflow-as-tf",
      "avatar_url": "https://avatars.githubusercontent.com/u/51345718?v=4",
      "profile": "https://github.com/tensorflow-as-tf",
      "contributions": [
        "code"
      ]
    },
    {
      "login": "justinshenk",
      "name": "Justin Shenk",
      "avatar_url": "https://avatars.githubusercontent.com/u/10270308?v=4",
      "profile": "https://www.justinshenk.com/",
      "contributions": [
        "doc"
      ]
    },
    {
      "login": "kejsitake",
      "name": "Kejsi Take",
      "avatar_url": "https://avatars.githubusercontent.com/u/23707808?v=4",
      "profile": "https://kejsitake.com/",
      "contributions": [
        "code"
      ]
    },
    {
      "login": "myprogrammerpersonality",
      "name": "Ali Yazdizadeh",
      "avatar_url": "https://avatars.githubusercontent.com/u/49058167?v=4",
      "profile": "https://github.com/myprogrammerpersonality",
      "contributions": [
        "doc"
      ]
    },
    {
      "login": "RavenRudi",
      "name": "RavenRudi",
      "avatar_url": "https://avatars.githubusercontent.com/u/46402968?v=4",
      "profile": "https://github.com/RavenRudi",
      "contributions": [
        "code"
      ]
    },
    {
      "login": "danbartl",
      "name": "danbartl",
      "avatar_url": "https://avatars.githubusercontent.com/u/19947407?v=4",
      "profile": "https://github.com/danbartl",
      "contributions": [
        "bug",
        "code",
        "review",
        "talk",
        "test",
        "tutorial",
        "video"
      ]
    },
    {
      "login": "xiaobenbenecho",
      "name": "xiaobenbenecho",
      "avatar_url": "https://avatars.githubusercontent.com/u/17461849?v=4",
      "profile": "https://github.com/xiaobenbenecho",
      "contributions": [
        "code"
      ]
    },
    {
      "login": "OliverMatthews",
      "name": "Oliver Matthews",
      "avatar_url": "https://avatars.githubusercontent.com/u/31141490?v=4",
      "profile": "https://github.com/olivermatthews",
      "contributions": [
        "code"
      ]
    },
    {
      "login": "Carlosbogo",
      "name": "Carlos Borrajo",
      "avatar_url": "https://avatars.githubusercontent.com/u/84228424?v=4",
      "profile": "https://github.com/Carlosbogo",
      "contributions": [
        "code",
        "doc"
      ]
    },
    {
      "login": "fstinner",
      "name": "Florian Stinner",
      "avatar_url": "https://avatars.githubusercontent.com/u/11679462?v=4",
      "profile": "https://github.com/fstinner",
      "contributions": [
        "code",
        "test"
      ]
    },
    {
      "login": "ChangWeiTan",
      "name": "Chang Wei Tan",
      "avatar_url": "https://avatars.githubusercontent.com/u/570744?v=4",
      "profile": "https://github.com/ChangWeiTan",
      "contributions": [
        "code"
      ]
    },
    {
      "login": "lmmentel",
      "name": "Lukasz Mentel",
      "avatar_url": "https://avatars.githubusercontent.com/u/8989838?v=4",
      "profile": "https://github.com/lmmentel",
      "contributions": [
        "code",
        "doc",
        "infra",
        "test",
        "bug",
        "maintenance",
        "mentoring"
      ]
    },
    {
      "login": "AngelPone",
      "name": "Bohan Zhang",
      "avatar_url": "https://avatars.githubusercontent.com/u/32930283?v=4",
      "profile": "https://angelpone.github.io/",
      "contributions": [
        "code"
      ]
    },
    {
      "login": "rakshitha123",
      "name": "Rakshitha Godahewa",
      "avatar_url": "https://avatars.githubusercontent.com/u/7654679?v=4",
      "profile": "https://github.com/rakshitha123",
      "contributions": [
        "code",
        "doc"
      ]
    },
    {
      "login": "marcio55afr",
      "name": "Márcio A. Freitas Jr",
      "avatar_url": "https://avatars.githubusercontent.com/u/42646282?v=4",
      "profile": "https://github.com/marcio55afr",
      "contributions": [
        "doc"
      ]
    },
    {
      "login": "MrPr3ntice",
      "name": "Philipp Kortmann",
      "avatar_url": "https://avatars.githubusercontent.com/u/20466981?v=4",
      "profile": "https://www.imes.uni-hannover.de/de/institut/team/m-sc-karl-philipp-kortmann/",
      "contributions": [
        "code",
        "doc"
      ]
    },
    {
      "login": "ishannangia001",
      "name": "Ishan Nangia",
      "avatar_url": "https://avatars.githubusercontent.com/u/29480389?v=4",
      "profile": "https://github.com/ishannangia001",
      "contributions": [
        "ideas"
      ]
    },
    {
      "login": "khrapovs",
      "name": "Stanislav Khrapov",
      "avatar_url": "https://avatars.githubusercontent.com/u/3774663?v=4",
      "profile": "https://github.com/khrapovs",
      "contributions": [
        "code"
      ]
    },
    {
      "login": "Saransh-cpp",
      "name": "Saransh Chopra",
      "avatar_url": "https://avatars.githubusercontent.com/u/74055102?v=4",
      "profile": "https://github.com/Saransh-cpp",
      "contributions": [
        "doc",
        "infra"
      ]
    },
    {
      "login": "RishiKumarRay",
      "name": "Rishi Kumar Ray",
      "avatar_url": "https://avatars.githubusercontent.com/u/87641376?v=4",
      "profile": "https://github.com/RishiKumarRay",
      "contributions": [
        "infra"
      ]
    },
    {
      "login": "cdahlin",
      "name": "Christopher Dahlin",
      "avatar_url": "https://avatars.githubusercontent.com/u/1567780?v=4",
      "profile": "https://github.com/cdahlin",
      "contributions": [
        "code"
      ]
    },
    {
      "login": "iljamaurer",
      "name": "Ilja Maurer",
      "avatar_url": "https://avatars.githubusercontent.com/u/45882103?v=4",
      "profile": "https://github.com/iljamaurer",
      "contributions": [
        "code"
      ]
    },
    {
      "login": "AzulGarza",
      "name": "Azul Garza",
      "avatar_url": "https://avatars.githubusercontent.com/u/10517170?v=4",
      "profile": "https://github.com/AzulGarza",
      "contributions": [
        "code",
        "example"
      ]
    },
    {
      "login": "TNTran92",
      "name": "TNTran92",
      "avatar_url": "https://avatars.githubusercontent.com/u/55965636?v=4",
      "profile": "https://github.com/TNTran92",
      "contributions": [
        "code"
      ]
    },
    {
      "login": "niekvanderlaan",
      "name": "Niek van der Laan",
      "avatar_url": "https://avatars.githubusercontent.com/u/9962825?v=4",
      "profile": "https://github.com/niekvanderlaan",
      "contributions": [
        "code"
      ]
    },
    {
      "login": "bethrice44",
      "name": "bethrice44",
      "avatar_url": "https://avatars.githubusercontent.com/u/11226988?v=4",
      "profile": "https://github.com/bethrice44",
      "contributions": [
        "bug",
        "code",
        "review",
        "test"
      ]
    },
    {
      "login": "keepersas",
      "name": "Aleksandr Grekov",
      "avatar_url": "https://avatars.githubusercontent.com/u/44262176?v=4",
      "profile": "https://github.com/keepersas",
      "contributions": [
        "doc"
      ]
    },
    {
      "login": "ZiyaoWei",
      "name": "Ziyao Wei",
      "avatar_url": "https://avatars.githubusercontent.com/u/940823?v=4",
      "profile": "https://github.com/ZiyaoWei",
      "contributions": [
        "code"
      ]
    },
    {
      "login": "dougollerenshaw",
      "name": "Doug Ollerenshaw",
      "avatar_url": "https://avatars.githubusercontent.com/u/19944442?v=4",
      "profile": "https://github.com/dougollerenshaw",
      "contributions": [
        "doc"
      ]
    },
    {
      "login": "AurumnPegasus",
      "name": "Shivansh Subramanian",
      "avatar_url": "https://avatars.githubusercontent.com/u/54315149?v=4",
      "profile": "https://github.com/AurumnPegasus",
      "contributions": [
        "doc",
        "code"
      ]
    },
    {
      "login": "NoaBenAmi",
      "name": "Noa Ben Ami",
      "avatar_url": "https://avatars.githubusercontent.com/u/37590002?v=4",
      "profile": "https://github.com/NoaBenAmi",
      "contributions": [
        "code",
        "test",
        "doc"
      ]
    },
    {
      "login": "lielleravid",
      "name": "Lielle Ravid",
      "avatar_url": "https://avatars.githubusercontent.com/u/37774194?v=4",
      "profile": "https://github.com/lielleravid",
      "contributions": [
        "code",
        "doc"
      ]
    },
    {
      "login": "ciaran-g",
      "name": "Ciaran Gilbert",
      "avatar_url": "https://avatars.githubusercontent.com/u/41995662?v=4",
      "profile": "https://github.com/ciaran-g",
      "contributions": [
        "bug",
        "code",
        "doc",
        "test",
        "ideas"
      ]
    },
    {
      "login": "mariamjabara",
      "name": "Mariam Jabara",
      "profile": "https://github.com/mariamjabara",
      "contributions": [
        "code"
      ]
    },
    {
      "login": "lbventura",
      "name": "Luis Ventura",
      "avatar_url": "https://avatars.githubusercontent.com/u/68004282?s=96&v=4",
      "profile": "https://github.com/lbventura",
      "contributions": [
        "code"
      ]
    },
    {
      "login": "Ris-Bali",
      "name": "Rishabh Bali",
      "avatar_url": "https://avatars.githubusercontent.com/u/81592570?v=4",
      "profile": "https://github.com/Ris-Bali",
      "contributions": [
        "code"
      ]
    },
    {
      "login": "shchur",
      "name": "Oleksandr Shchur",
      "avatar_url": "https://avatars.githubusercontent.com/u/6944857?v=4",
      "profile": "https://github.com/shchur",
      "contributions": [
        "bug",
        "code"
      ]
    },
    {
      "login": "jelc53",
      "name": "Julian Cooper",
      "profile": "https://github.com/jelc53",
      "contributions": [
        "code",
        "ideas"
      ]
    },
    {
      "login": "benheid",
      "name": "Benedikt Heidrich",
      "profile": "https://github.com/benheid",
      "contributions": [
        "bug",
        "code",
        "design",
        "doc",
        "example",
        "ideas",
        "mentoring",
        "question",
        "review",
        "talk",
        "tutorial"
      ]
    },
    {
      "login": "AnH0ang",
      "name": "An Hoang",
      "profile": "https://github.com/AnH0ang",
      "contributions": [
        "bug",
        "code"
      ]
    },
    {
      "login": "haskarb",
      "name": "Bhaskar Dhariyal",
      "avatar_url": "https://avatars.githubusercontent.com/u/20501023?v=4",
      "profile": "https://haskarb.github.io/",
      "contributions": [
        "code",
        "test"
      ]
    },
    {
      "login": "kcc-lion",
      "name": "Kai Lion",
      "profile": "https://github.com/kcc-lion",
      "contributions": [
        "code",
        "test",
        "doc"
      ]
    },
    {
      "login": "bugslayer-332",
      "name": "Arepalli Yashwanth Reddy",
      "profile": "https://github.com/bugslayer-332",
      "contributions": [
        "code",
        "bug",
        "doc"
      ]
    },
    {
      "login": "shagn",
      "name": "Sebastian Hagn",
      "avatar_url": "https://avatars.githubusercontent.com/u/16029092?v=4",
      "profile": "https://github.com/shagn",
      "contributions": [
        "doc"
      ]
    },
    {
      "login": "jasmineliaw",
      "name": "Jasmine Liaw",
      "profile": "https://github.com/jasmineliaw",
      "contributions": [
        "code"
      ]
    },
    {
      "login": "topher-lo",
      "name": "Christopher Lo",
      "profile": "https://github.com/topher-lo",
      "contributions": [
        "code",
        "ideas"
      ]
    },
    {
      "login": "arampuria19",
      "name": "Akshat Rampuria",
      "profile": "https://github.com/arampuria19",
      "contributions": [
        "doc"
      ]
    },
    {
      "login": "chillerobscuro",
      "name": "Logan Duffy",
      "avatar_url": "https://avatars.githubusercontent.com/u/5232872?v=4",
      "profile": "https://github.com/chillerobscuro",
      "contributions": [
        "code",
        "doc",
        "test",
        "bug",
        "ideas"
      ]
    },
    {
      "login": "michaelfeil",
      "name": "Michael Feil",
      "avatar_url": "https://avatars.githubusercontent.com/u/63565275?v=4",
      "profile": "michaelfeil.eu",
      "contributions": [
        "code",
        "test",
        "ideas"
      ]
    },
    {
      "login": "KishManani",
      "name": "Kishan Manani",
      "avatar_url": "https://avatars.githubusercontent.com/u/30973056?v=4",
      "profile": "https://github.com/kishmanani",
      "contributions": [
        "code",
        "doc",
        "test",
        "bug",
        "ideas"
      ]
    },
    {
      "login": "jorenham",
      "name": "Joren Hammudoglu",
      "profile": "https://github.com/jorenham",
      "contributions": [
        "infra"
      ]
    },
    {
      "login": "wolph",
      "name": "Rick van Hattem",
      "profile": "https://github.com/wolph",
      "contributions": [
        "infra"
      ]
    },
    {
      "login": "templierw",
      "name": "William Templier",
      "avatar_url": "https://github.com/templierw.png",
      "profile": "https://www.linkedin.com/in/templierw/",
      "contributions": [
        "doc"
      ]
    },
    {
      "login": "badrmarani",
      "name": "Badr-Eddine Marani",
      "avatar_url": "https://avatars.githubusercontent.com/badrmarani",
      "profile": "https://github.com/badrmarani",
      "contributions": [
        "code"
      ]
    },
    {
      "login": "adoherty21",
      "name": "adoherty21",
      "avatar_url": "https://avatars.githubusercontent.com/u/52799751?s=400&v=4",
      "profile": "https://github.com/adoherty21",
      "contributions": [
        "bug"
      ]
    },
    {
      "login": "jnrusson1",
      "name": "Jack Russon",
      "avatar_url": "https://avatars.githubusercontent.com/u/51986332?v=4",
      "profile": "https://github.com/jnrusson1",
      "contributions": [
        "code"
      ]
    },
    {
      "login": "solen0id",
      "name": "Max Patzelt",
      "avatar_url": "https://avatars.githubusercontent.com/u/20767606?v=4",
      "profile": "https://github.com/solen0id",
      "contributions": [
        "code"
      ]
    },
    {
      "login": "benjaminbluhm",
      "name": "Benjamin Bluhm",
      "profile": "https://github.com/benjaminbluhm",
      "contributions": [
        "code",
        "doc",
        "example"
      ]
    },
    {
      "login": "VyomkeshVyas",
      "name": "Vyomkesh Vyas",
      "profile": "https://github.com/VyomkeshVyas",
      "contributions": [
        "code",
        "doc",
        "example",
        "test"
      ]
    },
    {
      "login": "xxl4tomxu98",
      "name": "Tom Xu",
      "avatar_url": "https://avatars.githubusercontent.com/u/62292177?s=40&v=4",
      "profile": "https://github.com/xxl4tomxu98",
      "contributions": [
        "code",
        "doc"
      ]
    },
    {
      "login": "nshahpazov",
      "name": "Nikola Shahpazov",
      "avatar_url": "https://avatars.githubusercontent.com/nshahpazov",
      "profile": "https://www.linkedin.com/in/nshahpazov/",
      "contributions": [
        "doc"
      ]
    },
    {
      "login": "dainelli98",
      "name": "Daniel Martín Martínez",
      "avatar_url": "https://avatars.githubusercontent.com/dainelli98",
      "profile": "https://www.linkedin.com/in/daniel-martin-martinez",
      "contributions": [
        "doc",
        "bug"
      ]
    },
    {
      "login": "nilesh05apr",
      "name": "Nilesh Kumar",
      "avatar_url": "https://avatars.githubusercontent.com/u/65773314?v=4",
      "profile": "https://github.com/nilesh05apr",
      "contributions": [
        "code"
      ]
    },
    {
      "login": "JonathanBechtel",
      "name": "JonathanBechtel",
      "avatar_url": "https://avatars.githubusercontent.com/u/481696?v=4",
      "profile": "https://github.com/JonathanBechtel",
      "contributions": [
        "code",
        "ideas",
        "projectManagement",
        "talk",
        "test"
      ]
    },
    {
      "login": "arnavrneo",
      "name": "Arnav",
      "avatar_url": "https://avatars.githubusercontent.com/u/48650781?v=4",
      "profile": "https://github.com/arnavrneo",
      "contributions": [
        "code"
      ]
    },
    {
      "login": "erjieyong",
      "name": "Er Jie Yong",
      "avatar_url": "https://avatars.githubusercontent.com/u/109052378?v=4",
      "profile": "https://www.linkedin.com/in/erjieyong",
      "contributions": [
        "bug",
        "code"
      ]
    },
    {
      "login": "mateuja",
      "name": "Jaume Mateu",
      "avatar_url": "https://avatars.githubusercontent.com/mateuja",
      "profile": "https://github.com/mateuja",
      "contributions": [
        "code"
      ]
    },
    {
      "login": "aaronrmm",
      "name": "Aaron Margolese-Malin",
      "avatar_url": "https://avatars.githubusercontent.com/u/1742879?v=4",
      "profile": "https://github.com/aaronrmm",
      "contributions": [
        "bug"
      ]
    },
    {
      "login": "klam-data",
      "name": "Kevin Lam",
      "avatar_url": "https://avatars.githubusercontent.com/u/114420932?s=400&v=4",
      "profile": "https://www.linkedin.com/in/kevinlam2",
      "contributions": [
        "code",
        "example",
        "test"
      ]
    },
    {
      "login": "mgorlin",
      "name": "Margaret Gorlin",
      "avatar_url": "",
      "profile": "https://www.linkedin.com/in/margaret-gorlin/",
      "contributions": [
        "code",
        "example",
        "test"
      ]
    },
    {
      "login": "pyyim",
      "name": "Paul Yim",
      "avatar_url": "https://avatars.githubusercontent.com/pyyim",
      "profile": "https://www.linkedin.com/in/paulyim97/",
      "contributions": [
        "code",
        "example",
        "test"
      ]
    },
    {
      "login": "snnbotchway",
      "name": "Solomon Botchway",
      "avatar_url": "https://avatars.githubusercontent.com/u/62394255?v=4",
      "profile": "https://www.linkedin.com/in/solomon-botchway-a1383821b/",
      "contributions": [
        "maintenance"
      ]
    },
    {
      "login": "hoesler",
      "name": "Christoph Hösler",
      "avatar_url": "https://avatars.githubusercontent.com/u/1052770?v=4",
      "profile": "https://www.linkedin.com/in/hoesler/",
      "contributions": [
        "code"
      ]
    },
    {
      "login": "pranavvp16",
      "name": "Pranav Prajapati",
      "avatar_url": "https://avatars.githubusercontent.com/u/94780581?v=4",
      "profile": "https://www.linkedin.com/in/pranav-prajapati-a5b413226/",
      "contributions": [
        "code",
        "test",
        "bug"
      ]
    },
    {
      "login": "romanlutz",
      "name": "Roman Lutz",
      "avatar_url": "https://avatars.githubusercontent.com/u/10245648?v=4",
      "profile": "https://www.linkedin.com/in/romanlutz/",
      "contributions": [
        "doc"
      ]
    },
    {
      "login": "DBCerigo",
      "name": "Daniel Burkhardt Cerigo",
      "avatar_url": "https://avatars.githubusercontent.com/u/8318425?v=4",
      "profile": "https://github.com/DBCerigo",
      "contributions": [
        "code"
      ]
    },
    {
      "login": "alex-hh",
      "name": "Alex Hawkins-Hooker",
      "avatar_url": "https://avatars.githubusercontent.com/u/5719745?v=4",
      "profile": "https://github.com/alex-hh",
      "contributions": [
        "code"
      ]
    },
    {
      "login": "ali-tny",
      "name": "Ali Teeney",
      "avatar_url": "https://avatars.githubusercontent.com/u/26010073?v=4",
      "profile": "https://github.com/ali-tny",
      "contributions": [
        "code"
      ]
    },
    {
      "login": "ShivamPathak99",
      "name": "Shivam Pathak",
      "avatar_url": "https://avatars.githubusercontent.com/u/98941325?s=400&v=4",
      "profile": "https://github.com/ShivamPathak99",
      "contributions": [
        "doc"
      ]
    },
    {
      "login": "SamiAlavi",
      "name": "Sami Alavi",
      "avatar_url": "https://avatars.githubusercontent.com/u/32700289?v=4",
      "profile": "https://github.com/SamiAlavi",
      "contributions": [
        "code",
        "maintenance"
      ]
    },
    {
      "login": "yarnabrina",
      "name": "Anirban Ray",
      "avatar_url": "https://avatars.githubusercontent.com/u/39331844?v=4",
      "profile": "https://github.com/yarnabrina/",
      "contributions": [
        "bug",
        "code",
        "doc",
        "ideas",
        "maintenance",
        "mentoring",
        "question",
        "review",
        "test"
      ]
    },
    {
      "login": "dashapetr",
      "name": "Darya Petrashka",
      "avatar_url": "https://avatars.githubusercontent.com/u/54349415?v=4",
      "profile": "https://github.com/dashapetr",
      "contributions": [
        "doc"
      ]
    },
    {
      "login": "luca-miniati",
      "name": "Luca Miniati",
      "avatar_url": "https://avatars.githubusercontent.com/u/87467600?v=4",
      "profile": "https://github.com/luca-miniati",
      "contributions": [
        "code",
        "doc"
      ]
    },
    {
      "login": "marrov",
      "name": "Marc Rovira",
      "avatar_url": "https://avatars.githubusercontent.com/u/54272586?v=4",
      "profile": "https://github.com/marrov",
      "contributions": [
        "design",
        "doc",
        "ideas",
        "mentoring",
        "projectManagement",
        "talk"
      ]
    },
    {
      "login": "Taise228",
      "name": "Taisei Yamamoto",
      "avatar_url": "https://avatars.githubusercontent.com/u/95762401?s=400&v=4",
      "profile": "https://github.com/Taise228",
      "contributions": [
        "code"
      ]
    },
    {
      "login": "CTFallon",
      "name": "Colin Fallon",
      "avatar_url": "https://avatars.githubusercontent.com/u/19725980?v=4",
      "profile": "https://github.com/CTFallon",
      "contributions": [
        "doc"
      ]
    },
    {
      "login": "mgazian000",
      "name": "Michael Gaziani",
      "avatar_url": "https://avatars.githubusercontent.com/mgazian000",
      "profile": "https://github.com/mgazian000",
      "contributions": [
        "doc"
      ]
    },
    {
      "login": "alan191006",
      "name": "Alan Huynh",
      "avatar_url": "https://avatars.githubusercontent.com/alan191006",
      "profile": "https://github.com/alan191006",
      "contributions": [
        "code"
      ]
    },
    {
      "login": "felipeangelimvieira",
      "name": "Felipe Angelim",
      "avatar_url": "https://avatars.githubusercontent.com/felipeangelimvieira",
      "profile": "https://github.com/felipeangelimvieira",
      "contributions": [
        "code",
        "bug"
      ]
    },
    {
      "login": "janpipek",
      "name": "Jan Pipek",
      "avatar_url": "https://avatars.githubusercontent.com/janpipek",
      "profile": "https://github.com/janpipek",
      "contributions": [
        "code"
      ]
    },
    {
      "login": "Gigi1111",
      "name": "Chung-Fan Tsai",
      "avatar_url": "https://avatars.githubusercontent.com/Gigi1111",
      "profile": "https://github.com/Gigi1111",
      "contributions": [
        "test"
      ]
    },
    {
      "login": "eyjo",
      "name": "Eyjólfur Sigurðsson",
      "avatar_url": "https://avatars.githubusercontent.com/eyjo",
      "profile": "https://github.com/eyjo",
      "contributions": [
        "code",
        "doc"
      ]
    },
    {
      "login": "julia-kraus",
      "name": "Julia Kraus",
      "avatar_url": "https://avatars.githubusercontent.com/julia-kraus",
      "profile": "https://github.com/julia-kraus",
      "contributions": [
        "doc",
        "code",
        "test"
      ]
    },
    {
      "login": "davidgilbertson",
      "name": "David Gilbertson",
      "avatar_url": "https://avatars.githubusercontent.com/u/4443482?v=4",
      "profile": "https://github.com/davidgilbertson",
      "contributions": [
        "code",
        "bug"
      ]
    },
    {
      "login": "MBristle",
      "name": "Mirko Bristle",
      "avatar_url": "https://avatars.githubusercontent.com/MBristle",
      "profile": "https://github.com/MBristle",
      "contributions": [
        "bug",
        "code",
        "doc",
        "test"
      ]
    },
    {
      "login": "MCRE-BE",
      "name": "Mathias Creemers",
      "avatar_url": "https://avatars.githubusercontent.com/u/99316631",
      "profile": "https://github.com/MCRE-BE",
      "contributions": [
        "bug",
        "code"
      ]
    },
    {
      "login": "Ram0nB",
      "name": "Ramon Bussing",
      "avatar_url": "https://avatars.githubusercontent.com/u/45173421",
      "profile": "https://github.com/Ram0nB",
      "contributions": [
        "doc",
        "code",
        "bug",
        "test"
      ]
    },
    {
      "login": "hazrulakmal",
      "name": "Hazrul Akmal",
      "avatar_url": "https://avatars.githubusercontent.com/u/24774385?v=4",
      "profile": "https://github.com/hazrulakmal",
      "contributions": [
        "code",
        "doc",
        "bug",
        "test"
      ]
    },
    {
      "login": "hliebert",
      "name": "Helge Liebert",
      "avatar_url": "https://avatars.githubusercontent.com/u/20834265",
      "profile": "https://github.com/hliebert",
      "contributions": [
        "bug",
        "code",
        "doc",
        "test"
      ]
    },
    {
      "login": "alexfilothodoros",
      "name": "Alexandros Filothodoros",
      "avatar_url": "https://avatars.githubusercontent.com/u/6419847?v=4",
      "profile": "https://github.com/alexfilothodoros",
      "contributions": [
        "doc",
        "maintenance"
      ]
    },
    {
      "login": "ali-parizad",
      "name": "Ali Parizad",
      "avatar_url": "https://avatars.githubusercontent.com/u/13907016?v=4",
      "profile": "https://github.com/ali-parizad",
      "contributions": [
        "code"
      ]
    },
    {
      "login": "BensHamza",
      "name": "Hamza Benslimane",
      "avatar_url": "https://avatars.githubusercontent.com/u/96446862?v=4",
      "profile": "https://github.com/BensHamza",
      "contributions": [
        "bug",
        "code"
      ]
    },
    {
      "login": "sz85512678",
      "name": "Zhen Shao",
      "avatar_url": "https://avatars.githubusercontent.com/sz85512678",
      "profile": "https://github.com/sz85512678",
      "contributions": [
        "code"
      ]
    },
    {
      "login": "Vasudeva-bit",
      "name": "Vasudeva Kilaru",
      "avatar_url": "https://avatars.githubusercontent.com/u/70791259?v=4",
      "profile": "https://github.com/Vasudeva-bit",
      "contributions": [
        "code",
        "doc"
      ]
    },
    {
      "login": "geronimos",
      "name": "Geronimo Bergk",
      "avatar_url": "https://avatars.githubusercontent.com/u/29955288?s=96&v=4",
      "profile": "https://github.com/geronimos",
      "contributions": [
        "bug",
        "code"
      ]
    },
    {
      "login": "julnow",
      "name": "Julian Nowak",
      "avatar_url": "https://avatars.githubusercontent.com/u/21206185?v=4",
      "profile": "https://github.com/julnow",
      "contributions": [
        "bug",
        "code"
      ]
    },
    {
      "login": "pirnerjonas",
      "name": "Jonas Pirner",
      "avatar_url": "https://avatars.githubusercontent.com/u/48887249?v=4",
      "profile": "https://github.com/pirnerjonas",
      "contributions": [
        "doc"
      ]
    },
    {
      "login": "adamkells",
      "name": "Adam Kells",
      "avatar_url": "https://avatars.githubusercontent.com/u/19709277?v=4",
      "profile": "https://github.com/adamkells",
      "contributions": [
        "test"
      ]
    },
    {
      "login": "YHallouard",
      "name": "Yann Hallouard",
      "avatar_url": "https://avatars.githubusercontent.com/YHallouard",
      "profile": "https://www.linkedin.com/in/yann-hallouard/",
      "contributions": [
        "code",
        "test"
      ]
    },
    {
      "login": "xansh",
      "name": "Ansh Kumar",
      "avatar_url": "https://avatars.githubusercontent.com/u/65403652?s=400&u=a45b5dcca057cfaef737d5fab99850aca6da1607&v=4",
      "profile": "https://github.com/xansh",
      "contributions": [
        "doc"
      ]
    },
    {
      "login": "tpvasconcelos",
      "name": "Tomas P. de Vasconcelos",
      "avatar_url": "https://avatars.githubusercontent.com/u/17701527?v=4",
      "profile": "https://github.com/tpvasconcelos",
      "contributions": [
        "bug",
        "code"
      ]
    },
    {
      "login": "rahulporuri",
      "name": "Poruri Sai Rahul",
      "avatar_url": "https://avatars.githubusercontent.com/u/1926457?v=4",
      "profile": "https://github.com/rahulporuri",
      "contributions": [
        "doc"
      ]
    },
    {
      "login": "fspinna",
      "name": "Francesco Spinnato",
      "avatar_url": "https://avatars.githubusercontent.com/u/35352023?v=4",
      "profile": "https://github.com/fspinna",
      "contributions": [
        "code"
      ]
    },
    {
      "login": "sbuse",
      "name": "Simon B.",
      "avatar_url": "https://avatars.githubusercontent.com/u/24408707?v=4",
      "profile": "https://github.com/sbuse",
      "contributions": [
        "code"
      ]
    },
    {
      "login": "sd2k",
      "name": "Ben Sully",
      "avatar_url": "https://avatars.githubusercontent.com/u/5464991?&v=4",
      "profile": "https://github.com/sd2k",
      "contributions": [
        "bug",
        "code"
      ]
    },
    {
      "login": "wayneadams",
      "name": "Wayne Adams",
      "avatar_url": "https://avatars.githubusercontent.com/u/15034841?s=400&u=d717e9945910bcc844c5e64cd56d570c6cc4e8e6&v=4",
      "profile": "https://github.com/wayneadams",
      "contributions": [
        "doc"
      ]
    },
    {
      "login": "sanjayk0508",
      "name": "Sanjay Kumar",
      "avatar_url": "https://avatars.githubusercontent.com/u/102804548?v=4",
      "profile": "https://github.com/sanjayk0508",
      "contributions": [
        "test"
      ]
    },
    {
      "login": "sssilvar",
      "name": "Santiago Smith Silva",
      "avatar_url": "https://avatars.githubusercontent.com/u/16252054?v=4",
      "profile": "https://github.com/sssilvar",
      "contributions": [
        "code"
      ]
    },
    {
      "login": "DManowitz",
      "name": "David Manowitz",
      "avatar_url": "https://avatars.githubusercontent.com/u/66927103?v=4",
      "profile": "https://github.com/DManowitz",
      "contributions": [
        "bug",
        "maintenance"
      ]
    },
    {
      "login": "ninedigits",
      "name": "Max Frohlich",
      "avatar_url": "https://avatars.githubusercontent.com/u/16393653?v=4",
      "profile": "https://www.linkedin.com/in/maxfrohlich/",
      "contributions": [
        "code",
        "ideas",
        "maintenance"
      ]
    },
    {
      "login": "steenrotsman",
      "name": "Stijn J. Rotman",
      "avatar_url": "https://avatars.githubusercontent.com/u/78110080?s=400&v=4",
      "profile": "https://github.com/steenrotsman",
      "contributions": [
        "code",
        "doc"
      ]
    },
    {
      "login": "tvdboom",
      "name": "Mavs",
      "avatar_url": "https://avatars.githubusercontent.com/u/32366550?v=4",
      "profile": "https://github.com/tvdboom",
      "contributions": [
        "code"
      ]
    },
    {
      "login": "Cyril-Meyer",
      "name": "Cyril Meyer",
      "avatar_url": "https://avatars.githubusercontent.com/u/69190238?v=4",
      "profile": "https://cyrilmeyer.eu/",
      "contributions": [
        "bug",
        "code",
        "test"
      ]
    },
    {
      "login": "Abhay-Lejith",
      "name": "Abhay Lejith",
      "avatar_url": "https://avatars.githubusercontent.com/u/120819228?s=96&v=4",
      "profile": "https://github.com/Abhay-Lejith",
      "contributions": [
        "bug",
        "code"
      ]
    },
    {
      "login": "ShreeshaM07",
      "name": "Shreesha M",
      "avatar_url": "https://avatars.githubusercontent.com/u/120820143?s=400&v=4",
      "profile": "https://github.com/ShreeshaM07",
      "contributions": [
        "bug",
        "code",
        "test"
      ]
    },
    {
      "login": "geetu040",
      "name": "Armaghan",
      "avatar_url": "https://avatars.githubusercontent.com/u/90601662?s=96&v=4",
      "profile": "https://github.com/geetu040",
      "contributions": [
        "code",
        "doc",
        "maintenance"
      ]
    },
    {
      "login": "SaiRevanth25",
      "name": "Sai Revanth Gowravajhala",
      "avatar_url": "https://avatars.githubusercontent.com/SaiRevanth25",
      "profile": "https://github.com/SaiRevanth25",
      "contributions": [
        "code",
        "bug"
      ]
    },
    {
      "login": "XinyuWuu",
      "name": "Xinyu Wu",
      "avatar_url": "https://avatars.githubusercontent.com/u/57612792?v=4",
      "profile": "https://github.com/XinyuWuu",
      "contributions": [
        "bug",
        "code",
        "test"
      ]
    },
    {
      "login": "meraldoantonio",
      "name": "Meraldo Antonio",
      "avatar_url": "https://avatars.githubusercontent.com/u/37468543?v=4",
      "profile": "https://github.com/meraldoantonio",
      "contributions": [
        "bug",
        "code",
        "doc",
        "test"
      ]
    },
    {
      "login": "memeo-pro",
      "name": "Yash Edake",
      "avatar_url": "https://avatars.githubusercontent.com/memeo-pro",
      "profile": "https://github.com/MEMEO-PRO",
      "contributions": [
        "maintenance",
        "bug"
      ]
    },
    {
      "login": "deysanjeeb",
      "name": "Sanjeeb Dey",
      "avatar_url": "https://avatars.githubusercontent.com/u/39940629?v=4",
      "profile": "https://github.com/deysanjeeb",
      "contributions": [
        "maintenance"
      ]
    },
    {
      "login": "YashKhare20",
      "name": "Yash Khare",
      "avatar_url": "https://avatars.githubusercontent.com/u/92680366?s=400",
      "profile": "https://github.com/YashKhare20",
      "contributions": [
        "code",
        "doc"
      ]
    },
    {
      "login": "ianspektor",
      "name": "Ian Spektor",
      "avatar_url": "https://avatars.githubusercontent.com/u/49082859?v=4",
      "profile": "https://github.com/ianspektor",
      "contributions": [
        "code",
        "doc"
      ]
    },
    {
      "login": "javiber",
      "name": "Javier Berneche",
      "avatar_url": "https://avatars.githubusercontent.com/u/3588715?v=4",
      "profile": "https://github.com/javiber",
      "contributions": [
        "code",
        "doc"
      ]
    },
    {
      "login": "fnhirwa",
      "name": "Felix Hirwa Nshuti",
      "avatar_url": "https://avatars.githubusercontent.com/u/67042527?s=64&v=4",
      "profile": "https://github.com/fnhirwa",
      "contributions": [
        "code",
        "maintenance"
      ]
    },
    {
      "login": "SamruddhiNavale",
      "name": "Samruddhi Navale",
      "avatar_url": "https://avatars.githubusercontent.com/u/86359115?v=4",
      "profile": "https://github.com/SamruddhiNavale",
      "contributions": [
        "doc"
      ]
    },
    {
      "login": "vandit98",
      "name": "Vandit Tyagi",
      "avatar_url": "https://avatars.githubusercontent.com/u/91458535?v=4",
      "profile": "https://github.com/vandit98",
      "contributions": [
        "doc"
      ]
    },
    {
      "login": "ArthrowAbstract",
      "name": "Devanshu Sinha",
      "avatar_url": "https://avatars.githubusercontent.com/u/38614120?v=4",
      "profile": "https://github.com/ArthrowAbstract",
      "contributions": [
        "code"
      ]
    },
    {
      "login": "MMTrooper",
      "name": "Michael Mwimali",
      "avatar_url": "https://avatars.githubusercontent.com/u/89777534?v=4",
      "profile": "https://github.com/MMTrooper",
      "contributions": [
        "code"
      ]
    },
    {
      "login": "manuel-munoz-aguirre",
      "name": "Manuel Muñoz Aguirre",
      "avatar_url": "https://avatars.githubusercontent.com/u/5576458?v=4",
      "profile": "https://github.com/manuel-munoz-aguirre",
      "contributions": [
        "doc"
      ]
    },
    {
      "login": "morestart",
      "name": "ctl",
      "avatar_url": "https://avatars.githubusercontent.com/u/35556811",
      "profile": "https://github.com/morestart",
      "contributions": [
        "bug"
      ]
    },
    {
      "login": "anteemony",
      "name": "Anthony Okonneh",
      "avatar_url": "https://avatars.githubusercontent.com/u/90141191?v=4",
      "profile": "https://github.com/Anteemony",
      "contributions": [
        "doc"
      ]
    },
    {
      "login": "ssabarwal",
      "name": "Shlok Sabarwal",
      "avatar_url": "https://gravatar.com/avatar/cbdbaac712ae282d730cd3028e862d45?s=400&d=robohash&r=x",
      "prifle": "https://www.github.com/shlok191/",
      "contributions": [
        "code"
      ]
    },
    {
      "login": "mobley-trent",
      "name": "Eddy Oyieko",
      "avatar_url": "https://avatars.githubusercontent.com/u/67474838?v=4",
      "profile": "https://github.com/mobley-trent",
      "contributions": [
        "code",
        "doc"
      ]
    },
    {
      "login": "toandaominh1997",
      "name": "Henry Dao",
      "avatar_url": "https://avatars.githubusercontent.com/u/18400648?v=4",
      "profile": "https://github.com/toandaominh1997",
      "contributions": [
        "bug",
        "code",
        "test"
      ]
    },
    {
      "login": "slavik57",
      "name": "Slava Shpitalny",
      "avatar_url": "https://avatars.githubusercontent.com/u/6184997?v=4",
      "profile": "https://github.com/slavik57",
      "contributions": [
        "maintenance"
      ]
    },
    {
      "login": "cedricdonie",
      "name": "Cedric Donié",
      "avatar_url": "https://avatars.githubusercontent.com/u/6626593?v=4",
      "profile": "https://github.com/cedricdonie",
      "contributions": [
        "bug",
        "code"
      ]
    },
    {
      "login": "helloplayer1",
      "name": "Julian Haderlein",
      "avatar_url": "https://avatars.githubusercontent.com/u/32032467?v=4",
      "profile": "https://github.com/helloplayer1",
      "contributions": [
        "doc"
      ]
    },
    {
      "login": "ishanpai",
      "name": "Ishan Paidhungat",
      "avatar_url": "https://avatars.githubusercontent.com/u/73134788?v=4",
      "profile": "https://github.com/ishanpai",
      "contributions": [
        "code",
        "doc"
      ]
    },
    {
      "login": "gareth-brown-86",
      "name": "Gareth Brown",
      "avatar_url": "https://avatars.githubusercontent.com/u/89069265?s=400&u=f6dc19c786a1762fcb7cdbb04f7f30bee9bd0240&v=4",
      "profile": "https://github.com/gareth-brown-86",
      "contributions": [
        "code",
        "bug"
      ]
    },
    {
      "login": "duydl",
      "name": "Duy Do Le",
      "avatar_url": "https://avatars.githubusercontent.com/u/56506156?v=4",
      "profile": "https://github.com/duydl",
      "contributions": [
        "code",
        "doc",
        "maintenance"
      ]
    },
    {
      "login": "ksharma6",
      "name": "Kishen Sharma",
      "avatar_url": "https://avatars.githubusercontent.com/u/142558351?v=4",
      "profile": "https://github.com/ksharma6",
      "contributions": [
        "bug",
        "code"
      ]
    },
    {
      "login": "benshaw2",
      "name": "Ben Shaw",
      "avatar_url": "https://avatars.githubusercontent.com/u/54603799?v=4",
      "profile": "https://github.com/benshaw2",
      "contributions": [
        "bug",
        "code",
        "doc"
      ]
    },
    {
      "login": "doberbauer",
      "name": "Daniel Oberbauer",
      "avatar_url": "https://avatars.githubusercontent.com/u/81889558?v=4",
      "profile": "https://github.com/doberbauer",
      "contributions": [
        "bug",
        "code"
      ]
    },
    {
      "login": "AlexeyOm",
      "name": "Alexey Omelchenko",
      "avatar_url": "https://avatars.githubusercontent.com/u/11708514?v=4",
      "profile": "https://github.com/AlexeyOm",
      "contributions": [
        "doc"
      ]
    },
    {
      "login": "fr1ll",
      "name": "Will Sanger",
      "avatar_url": "https://avatars.githubusercontent.com/u/29168593?v=4",
      "profile": "https://github.com/fr1ll",
      "contributions": [
        "code",
        "doc"
      ]
    },
    {
      "login": "alexander-lakocy",
      "name": "Alex Lakocy",
      "avatar_url": "https://avatars.githubusercontent.com/alexander-lakocy",
      "profile": "https://github.com/alexander-lakocy",
      "contributions": [
        "doc"
      ]
    },
    {
      "login": "mk406",
      "name": "Miguel Krause",
      "avatar_url": "https://avatars.githubusercontent.com/u/78024411?v=4",
      "profile": "https://github.com/mk406",
      "contributions": [
        "code"
      ]
    },
    {
      "login": "bastisar",
      "name": "Sebastian Hien",
      "avatar_url": "https://avatars.githubusercontent.com/u/142449680?v=4",
      "profile": "https://github.com/bastisar",
      "contributions": [
        "code",
        "bug",
        "test"
      ]
    },
    {
      "login": "mateuszkasprowicz",
      "name": "Mateusz Kasprowicz",
      "avatar_url": "https://avatars.githubusercontent.com/mateuszkasprowicz",
      "profile": "https://github.com/mateuszkasprowicz",
      "contributions": [
        "code",
        "test"
      ]
    },
    {
      "login": "DinoBektesevic",
      "name": "Dino Bektesevic",
      "avatar_url": "https://avatars.githubusercontent.com/u/29500910?v=4?s=100",
      "profile": "https://github.com/DinoBektesevic",
      "contributions": [
        "code",
        "maintenance"
      ]
    },
    {
      "login": "wirrywoo",
      "name": "Wilson Cheung",
      "avatar_url": "https://avatars.githubusercontent.com/u/148647848?v=4?s=100",
      "profile": "https://github.com/wirrywoo",
      "contributions": [
        "code",
        "doc"
      ]
    },
    {
      "login": "janasberger",
      "name": "Jana Schmidberger",
      "avatar_url": "https://avatars.githubusercontent.com/u/111234477?v=4",
      "profile": "https://github.com/janasberger",
      "contributions": [
        "business",
        "ideas",
        "projectManagement"
      ]
    },
    {
      "login": "kirilral",
      "name": "Kiril Ralinovski",
      "avatar_url": "https://avatars.githubusercontent.com/u/34281484?v=4",
      "profile": "https://github.com/kirilral",
      "contributions": [
        "ideas",
        "mentoring",
        "projectManagement",
        "talk"
      ]
    },
    {
      "login": "onyekaugochukwu",
      "name": "Ugochukwu Onyeka",
      "avatar_url": "https://avatars.githubusercontent.com/u/92909501?v=4",
      "profile": "https://github.com/onyekaugochukwu",
      "contributions": [
        "business",
        "doc",
        "ideas",
        "mentoring",
        "projectManagement"
      ]
    },
    {
      "login": "wpdonders",
      "name": "Wouter Donders",
      "avatar_url": "https://avatars.githubusercontent.com/u/1868824?v=4?s=100",
      "profile": "https://github.com/wpdonders",
      "contributions": [
        "code",
        "test"
      ]
    },
    {
      "login": "madhuri723",
      "name": "Madhuri",
      "avatar_url": "https://avatars.githubusercontent.com/u/108001973?v=4&size=64",
      "profile": "https://www.linkedin.com/in/madhuri-agarwal-166080209/",
      "contributions": [
        "doc"
      ]
    },
    {
      "login": "Saptarshi-Bandopadhyay",
      "name": "Saptarshi Bandopadhyay",
      "avatar_url": "https://avatars.githubusercontent.com/u/88289395?v=4",
      "profile": "https://github.com/Saptarshi-Bandopadhyay",
      "contributions": [
        "doc"
      ]
    },
    {
      "login": "Dehelaan",
      "name": "Nihal Chaudhary",
      "avatar_url": "https://avatars.githubusercontent.com/u/120308161?s=400&v=4",
      "profile": "https://github.com/Dehelaan",
      "contributions": [
        "doc"
      ]
    },
    {
      "login":"vedantag17",
      "name": "Vedant Agrawal",
      "avatar_url": "https://avatars.githubusercontent.com/u/118207011?v=4",
      "profile": "https://github.com/vedantag17",
      "contributions": [
        "doc"
      ]
    },
    {
      "login": "jan-mue",
      "name": "Jan Müller",
      "avatar_url": "https://avatars.githubusercontent.com/u/6440416?v=4",
      "profile": "https://github.com/jan-mue",
      "contributions": [
        "doc"
      ]
    },
    {
      "login":"markussagen",
      "name": "Markus Sagen",
      "avatar_url": "https://avatars.githubusercontent.com/u/20767068?v=4",
      "profile": "https://github.com/markussagen",
      "contributions": [
        "code",
        "example"
      ]
    },
    {
      "login": "Z-Fran",
      "name": "Jindong Zhang",
      "avatar_url": "https://avatars.githubusercontent.com/u/49083766?v=4",
      "profile": "https://github.com/Z-Fran",
      "contributions": [
        "code"
      ]
    },
    {
      "login": "RigvedManoj",
      "name": "Rigved Manoj",
      "avatar_url": "https://avatars.githubusercontent.com/u/28307990?v=4",
      "profile": "https://github.com/RigvedManoj",
      "contributions": [
        "code"
      ]
    },
    {
      "login": "phoeenniixx",
      "name": "Aryan Saini",
      "avatar_url": "https://avatars.githubusercontent.com/u/116151399?v=4",
      "profile": "https://github.com/phoeenniixx",
      "contributions": [
        "code"
      ]
    },
    {
      "login": "Garve",
      "name": "Robert Kübler",
      "avatar_url": "https://avatars.githubusercontent.com/u/932327?v=4",
      "profile": "https://linkedin.com/in/robert-kuebler",
      "contributions": [
        "bug",
        "code"
      ]
    },
    {
      "login": "RobotPsychologist",
      "name": "Christopher Risi",
      "avatar_url": "https://avatars.githubusercontent.com/u/110344005?&v=4",
      "profile": "https://github.com/RobotPsychologist",
      "contributions": [
        "bug",
        "example",
        "tutorial"
      ]
    },
    {
      "login": "VectorNd",
      "name": "Rishabh Kamboj",
      "avatar_url": "https://avatars.githubusercontent.com/u/111004091?v=4",
      "profile": "https://github.com/VectorNd",
      "contributions": [
        "code"
      ]
    },
    {
      "login": "jusssch",
      "name": "Julius Schmid",
      "avatar_url": "https://avatars.githubusercontent.com/jusssch",
      "profile": "https://github.com/jusssch",
      "contributions": [
        "code"
      ]
    },
    {
      "login": "jgyfutub",
      "name": "Vedant Pandey",
      "avatar_url": "https://avatars.githubusercontent.com/u/97391064?s=400&v=4",
      "profile": "https://github.com/jgyfutub",
      "contributions": [
        "code"
      ]
    },
    {
      "login": "manolotis",
      "name": "Manuel Muñoz Sánchez",
      "avatar_url": "https://avatars.githubusercontent.com/manolotis",
      "profile": "https://github.com/manolotis",
      "contributions": [
        "doc"
      ]
<<<<<<< HEAD
     },
     {
        "login": "PranavBhatP",
        "name": "PranavBhatP",
        "avatar_url": "https://avatars.githubusercontent.com/PranavBhatP",
        "profile" :"https://github.com/PranavBhatP",
        "contributions": [
          "doc"
        ]
     }
=======
    },
    {
      "login": "mjste",
      "name": "Michał Stefanik",
      "avatar_url": "https://avatars.githubusercontent.com/mjste",
      "profile": "https://github.com/mjste",
      "contributions": [
        "doc"
      ]
    }
>>>>>>> d7f58233
  ]
}<|MERGE_RESOLUTION|>--- conflicted
+++ resolved
@@ -3191,7 +3191,6 @@
       "contributions": [
         "doc"
       ]
-<<<<<<< HEAD
      },
      {
         "login": "PranavBhatP",
@@ -3202,7 +3201,6 @@
           "doc"
         ]
      }
-=======
     },
     {
       "login": "mjste",
@@ -3213,6 +3211,5 @@
         "doc"
       ]
     }
->>>>>>> d7f58233
   ]
 }