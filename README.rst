--- conflicted
+++ resolved
@@ -79,7 +79,7 @@
     y = load_airline()
     y_train, y_test = temporal_train_test_split(y)
     fh = np.arange(1, len(y_test) + 1)  # forecasting horizon
-    forecaster = ThetaForecaster(sp=12)  # monthly seasonal periodicity
+    forecaster = ThetaForecaster()
     forecaster.fit(y_train)
     y_pred = forecaster.predict(fh)
     smape_loss(y_test, y_pred)
@@ -153,14 +153,10 @@
     y_train, y_test = temporal_train_test_split(y)
     fh = np.arange(1, len(y_test) + 1)  # forecasting horizon
     regressor = RandomForestRegressor()
-    forecaster = ReducedRegressionForecaster(regressor, window_length=12)
+    forecaster = ReducedRegressionForecaster(regressor)
     forecaster.fit(y_train)
     y_pred = forecaster.predict(fh)
     smape_loss(y_test, y_pred)
-<<<<<<< HEAD
-    >>> 0.1286823775616345
-=======
->>>>>>> 57944d5b
 
 For more details, check out our `paper
 <http://learningsys.org/neurips19/assets/papers/sktime_ml_systems_neurips2019.pdf>`__.
